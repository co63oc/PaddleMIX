--- conflicted
+++ resolved
@@ -13,7 +13,6 @@
 # limitations under the License.
 import sys
 import os
-<<<<<<< HEAD
 import paddle.distributed as dist
 from paddle.distributed import fleet
 from dataclasses import dataclass, field
@@ -21,8 +20,6 @@
 import random
 import paddle
 from paddle.distributed.fleet.meta_parallel import get_rng_state_tracker
-=======
->>>>>>> d48c3875
 sys.path.insert(
     0, os.path.join(os.path.dirname(os.path.abspath(__file__)), '../../..'))
 from dataclasses import dataclass, field
@@ -34,16 +31,11 @@
 from paddlevlp.models.blip2.modeling import Blip2ForConditionalGeneration
 from paddlevlp.processors.blip_processing import Blip2Processor
 from paddlevlp.utils.log import logger
-<<<<<<< HEAD
 from paddlevlp.models.blip2.configuration import Blip2VisionConfig, Blip2QFormerConfig, Blip2Config
 from paddlenlp.transformers import T5Config, OPTConfig, AutoConfig
 from paddlevlp.examples.blip2.utils import load_model,LLM_LIST
 from paddlenlp.trainer import (PdArgumentParser, TrainingArguments)
-=======
-from paddlevlp.examples.blip2.utils import load_pretrained_model
-
-
->>>>>>> d48c3875
+
 @dataclass
 class DataArguments:
     """
@@ -53,7 +45,6 @@
     the command line.
     """
 
-<<<<<<< HEAD
     input_image: str = field(
         default="http://images.cocodataset.org/val2017/000000039769.jpg",
         metadata={
@@ -63,16 +54,6 @@
         default="describe the image",
         metadata={"help": "The prompt of the image to be generated."
                   })  # "Question: how many cats are there? Answer:"
-=======
-    input_image: str = field(metadata={
-        "help": "The name of input image."
-    })  # "http://images.cocodataset.org/val2017/000000039769.jpg"
-    prompt: str = field(
-        default=None,
-        metadata={"help": "The prompt of the image to be generated."
-                  })  # "Question: how many cats are there? Answer:"
-
->>>>>>> d48c3875
 
 @dataclass
 class ModelArguments:
@@ -82,7 +63,6 @@
 
     model_name_or_path: str = field(
         default="Salesforce/blip2-opt-2.7b",
-<<<<<<< HEAD
         metadata={"help": "Path to pretrained model or model identifier"},
     )
     model_path: str = field(
@@ -91,15 +71,6 @@
             "help": "The path to model that we will use for eval."
         },
     )
-=======
-        metadata={"help": "Path to pretrained model or model identifier"}, )
-    pretrained_model_path: str = field(
-        default=None,
-        metadata={
-            "help":
-            "The path to pre-trained model that we will use for inference."
-        }, )
->>>>>>> d48c3875
 
     text_model_name_or_path: str = field(
         default="facebook/opt-2.7b",
@@ -186,13 +157,8 @@
 
 
 def main():
-<<<<<<< HEAD
     parser = PdArgumentParser((ModelArguments, DataArguments, PreTrainingArguments))
     model_args, data_args,training_args = parser.parse_args_into_dataclasses()
-=======
-    parser = PdArgumentParser((ModelArguments, DataArguments))
-    model_args, data_args = parser.parse_args_into_dataclasses()
->>>>>>> d48c3875
     url = (data_args.input_image
            )  # "http://images.cocodataset.org/val2017/000000039769.jpg"
     image = Image.open(requests.get(url, stream=True).raw)
@@ -214,20 +180,9 @@
         return_tensors="pd",
         return_attention_mask=True,
         mode="test", )
-<<<<<<< HEAD
     model = create_model(model_args)
     load_model(training_args,model, ckpt_dir=model_args.model_path,load_language_model=False)
     load_model(training_args,model.language_model, ckpt_dir=LLM_LIST[model_args.text_model_name_or_path])
-=======
-    model = Blip2ForConditionalGeneration.from_pretrained(
-        model_args.model_name_or_path)
-
-    # load checkpoint
-    if model_args.pretrained_model_path:
-        weight = paddle.load(model_args.pretrained_model_path)
-        model.set_state_dict(weight)
-
->>>>>>> d48c3875
     model.eval()
     generated_ids, scores = model.generate(**inputs)
     generated_text = processor.batch_decode(
